<?php

namespace Platformsh\Cli\Command;

<<<<<<< HEAD
use CommerceGuys\Platform\Cli\Model\Activity;
use CommerceGuys\Platform\Cli\Model\Environment;
=======
use Platformsh\Cli\Util\ActivityUtil;
>>>>>>> 0b2c52d8
use Symfony\Component\Console\Helper\Table;
use Symfony\Component\Console\Input\InputArgument;
use Symfony\Component\Console\Input\InputInterface;
use Symfony\Component\Console\Input\InputOption;
use Symfony\Component\Console\Output\OutputInterface;

class EnvironmentBackupCommand extends PlatformCommand
{

    protected function configure()
    {
        $this
<<<<<<< HEAD
            ->setName('environment:backup')
            ->setDescription('Make a backup of an environment')
            ->addArgument('environment', InputArgument::OPTIONAL, 'The environment to back up')
            ->addOption('list', 'l', InputOption::VALUE_NONE, 'List backups');
        $this->addProjectOption()
          ->addEnvironmentOption()
          ->addNoWaitOption();
=======
          ->setName('environment:backup')
          ->setDescription('Make a backup of an environment')
          ->addArgument('environment', InputArgument::OPTIONAL, 'The environment to back up')
          ->addOption('list', 'l', InputOption::VALUE_NONE, 'List backups')
          ->addOption('no-wait', null, InputOption::VALUE_NONE, 'Do not wait for the backup to complete');
        $this->addProjectOption()
             ->addEnvironmentOption();
>>>>>>> 0b2c52d8
    }

    protected function execute(InputInterface $input, OutputInterface $output)
    {
        if (!$this->validateInput($input, $output)) {
            return 1;
        }

<<<<<<< HEAD
        $environmentId = $this->environment['id'];
=======
>>>>>>> 0b2c52d8
        if ($input->getOption('list')) {
            return $this->listBackups($output);
        }

<<<<<<< HEAD
        if (!$this->operationAvailable('backup')) {
=======
        $selectedEnvironment = $this->getSelectedEnvironment();
        $environmentId = $selectedEnvironment['id'];
        if (!$selectedEnvironment->operationAvailable('backup')) {
>>>>>>> 0b2c52d8
            $output->writeln(
              "Operation not available: the environment <error>$environmentId</error> cannot be backed up"
            );

            return 1;
        }

<<<<<<< HEAD
        $output->writeln("Backing up environment <info>$environmentId</info>");
        $client = $this->getPlatformClient($this->environment['endpoint']);
        $data = $client->backupEnvironment();
        if (!$input->getOption('no-wait')) {
            $success = Activity::waitAndLog(
              $data,
              $client,
              $output,
              "A backup of environment <info>$environmentId</info> has been created",
              "The backup failed"
            );
            if ($success === false) {
                return 1;
            }
        }
=======
        $activity = $selectedEnvironment->backup();

        $output->writeln("Backing up <info>$environmentId</info>");
>>>>>>> 0b2c52d8

        if (!$input->getOption('no-wait')) {
            $success = ActivityUtil::waitAndLog(
              $activity,
              $output,
              "A backup of environment <info>$environmentId</info> has been created",
              "The backup failed"
            );
            if (!$success) {
                return 1;
            }
        }

        if (!empty($activity['payload']['backup_name'])) {
            $name = $activity['payload']['backup_name'];
            $output->writeln("Backup name: <info>$name</info>");
        }

        return 0;
    }

    /**
     * @param OutputInterface $output
     *
     * @return int
     */
    protected function listBackups(OutputInterface $output)
    {
        $environment = $this->getSelectedEnvironment();

        $output->writeln("Finding backups for the environment <info>{$environment['id']}</info>");
        $results = $environment->getActivities(10, 'environment.backup');
        if (!$results) {
            $output->writeln('No backups found');
            return 1;
        }

        $headers = array("Activity ID", "Created", "% Complete", "Backup name");
        $rows = array();
        foreach ($results as $result) {
            $payload = $result->getProperty('payload');
            $backup_name = !empty($payload['backup_name']) ? $payload['backup_name'] : 'N/A';
            $rows[] = array(
              $result->getProperty('id'),
              date('Y-m-d H:i:s', strtotime($result->getProperty('created_at'))),
              $result->getCompletionPercent(),
              $backup_name,
            );
        }

        $table = new Table($output);
        $table->setHeaders($headers);
        $table->setRows($rows);
        $table->render();
        return 0;
    }

    /**
     * @param OutputInterface $output
     *
     * @return int
     */
    protected function listBackups(OutputInterface $output)
    {
        $client = $this->getPlatformClient($this->environment['endpoint']);
        $environment = new Environment($this->environment, $client);

        $output->writeln("Finding backups for the environment <info>{$this->environment['id']}</info>");
        $results = $environment->getActivities(10, 'environment.backup');
        if (!$results) {
            $output->writeln('No backups found');
            return 1;
        }

        $headers = array("Activity ID", "Created", "% Complete", "Backup name");
        $rows = array();
        foreach ($results as $result) {
            $payload = $result->getProperty('payload');
            $backup_name = !empty($payload['backup_name']) ? $payload['backup_name'] : 'N/A';
            $rows[] = array(
              $result->id(),
              $result->getPropertyFormatted('created_at'),
              $result->getPropertyFormatted('completion_percent'),
              $backup_name,
            );
        }

        $table = new Table($output);
        $table->setHeaders($headers);
        $table->setRows($rows);
        $table->render();
        return 0;
    }
}<|MERGE_RESOLUTION|>--- conflicted
+++ resolved
@@ -2,12 +2,7 @@
 
 namespace Platformsh\Cli\Command;
 
-<<<<<<< HEAD
-use CommerceGuys\Platform\Cli\Model\Activity;
-use CommerceGuys\Platform\Cli\Model\Environment;
-=======
 use Platformsh\Cli\Util\ActivityUtil;
->>>>>>> 0b2c52d8
 use Symfony\Component\Console\Helper\Table;
 use Symfony\Component\Console\Input\InputArgument;
 use Symfony\Component\Console\Input\InputInterface;
@@ -20,15 +15,6 @@
     protected function configure()
     {
         $this
-<<<<<<< HEAD
-            ->setName('environment:backup')
-            ->setDescription('Make a backup of an environment')
-            ->addArgument('environment', InputArgument::OPTIONAL, 'The environment to back up')
-            ->addOption('list', 'l', InputOption::VALUE_NONE, 'List backups');
-        $this->addProjectOption()
-          ->addEnvironmentOption()
-          ->addNoWaitOption();
-=======
           ->setName('environment:backup')
           ->setDescription('Make a backup of an environment')
           ->addArgument('environment', InputArgument::OPTIONAL, 'The environment to back up')
@@ -36,7 +22,6 @@
           ->addOption('no-wait', null, InputOption::VALUE_NONE, 'Do not wait for the backup to complete');
         $this->addProjectOption()
              ->addEnvironmentOption();
->>>>>>> 0b2c52d8
     }
 
     protected function execute(InputInterface $input, OutputInterface $output)
@@ -45,21 +30,13 @@
             return 1;
         }
 
-<<<<<<< HEAD
-        $environmentId = $this->environment['id'];
-=======
->>>>>>> 0b2c52d8
         if ($input->getOption('list')) {
             return $this->listBackups($output);
         }
 
-<<<<<<< HEAD
-        if (!$this->operationAvailable('backup')) {
-=======
         $selectedEnvironment = $this->getSelectedEnvironment();
         $environmentId = $selectedEnvironment['id'];
         if (!$selectedEnvironment->operationAvailable('backup')) {
->>>>>>> 0b2c52d8
             $output->writeln(
               "Operation not available: the environment <error>$environmentId</error> cannot be backed up"
             );
@@ -67,27 +44,9 @@
             return 1;
         }
 
-<<<<<<< HEAD
-        $output->writeln("Backing up environment <info>$environmentId</info>");
-        $client = $this->getPlatformClient($this->environment['endpoint']);
-        $data = $client->backupEnvironment();
-        if (!$input->getOption('no-wait')) {
-            $success = Activity::waitAndLog(
-              $data,
-              $client,
-              $output,
-              "A backup of environment <info>$environmentId</info> has been created",
-              "The backup failed"
-            );
-            if ($success === false) {
-                return 1;
-            }
-        }
-=======
         $activity = $selectedEnvironment->backup();
 
         $output->writeln("Backing up <info>$environmentId</info>");
->>>>>>> 0b2c52d8
 
         if (!$input->getOption('no-wait')) {
             $success = ActivityUtil::waitAndLog(
@@ -144,41 +103,4 @@
         $table->render();
         return 0;
     }
-
-    /**
-     * @param OutputInterface $output
-     *
-     * @return int
-     */
-    protected function listBackups(OutputInterface $output)
-    {
-        $client = $this->getPlatformClient($this->environment['endpoint']);
-        $environment = new Environment($this->environment, $client);
-
-        $output->writeln("Finding backups for the environment <info>{$this->environment['id']}</info>");
-        $results = $environment->getActivities(10, 'environment.backup');
-        if (!$results) {
-            $output->writeln('No backups found');
-            return 1;
-        }
-
-        $headers = array("Activity ID", "Created", "% Complete", "Backup name");
-        $rows = array();
-        foreach ($results as $result) {
-            $payload = $result->getProperty('payload');
-            $backup_name = !empty($payload['backup_name']) ? $payload['backup_name'] : 'N/A';
-            $rows[] = array(
-              $result->id(),
-              $result->getPropertyFormatted('created_at'),
-              $result->getPropertyFormatted('completion_percent'),
-              $backup_name,
-            );
-        }
-
-        $table = new Table($output);
-        $table->setHeaders($headers);
-        $table->setRows($rows);
-        $table->render();
-        return 0;
-    }
 }