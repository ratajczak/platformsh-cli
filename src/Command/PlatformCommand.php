<?php

namespace Platformsh\Cli\Command;

use GuzzleHttp\Exception\BadResponseException;
use Platformsh\Cli\Local\LocalProject;
use Platformsh\Client\Connection\Connector;
use Platformsh\Client\Model\Environment;
use Platformsh\Client\Model\Project;
use Platformsh\Client\PlatformClient;
use Platformsh\Client\Session\Storage\File;
use Symfony\Component\Console\Command\Command;
use Symfony\Component\Console\Input\ArrayInput;
use Symfony\Component\Console\Input\InputInterface;
use Symfony\Component\Console\Input\InputOption;
use Symfony\Component\Console\Output\OutputInterface;
use Symfony\Component\Console\Output\StreamOutput;
use Symfony\Component\Yaml\Yaml;

abstract class PlatformCommand extends Command
{

    /** @var PlatformClient|null */
    private static $client;

    /** @var array|null */
    private static $cache;

    /** @var array|null */
    private static $cacheAsLoaded;

    /** @var OutputInterface|null */
    protected $output;

    protected $envArgName = 'environment';
    protected $sessionId = 'default';

    protected $projectsTtl;
    protected $environmentsTtl;

    /**
     * The project, selected either by an option or the CWD.
     *
     * @var Project|false
     */
    private $project;

    /**
     * The environment, selected by an option, an argument, or the CWD.
     *
     * @var Environment|false
     */
    private $environment;

    /**
     * @see self::getProjectRoot()
     * @see self::setProjectRoot()
     *
     * @var string|false
     */
    private $projectRoot = false;

    public function __construct($name = null)
    {
        parent::__construct($name);

        $this->projectsTtl = getenv('PLATFORM_CLI_PROJECTS_TTL') ?: 3600;
        $this->environmentsTtl = getenv('PLATFORM_CLI_ENVIRONMENTS_TTL') ?: 600;
    }

    /**
     * Get the API client object.
     *
     * @param bool $autoLogin Whether to log in, if the client is not already
     *                        authenticated (default: true).
     *
     * @return PlatformClient
     */
    public function getClient($autoLogin = true)
    {
        if (!isset(self::$client)) {
            $connectorOptions = [];
            if (getenv('PLATFORM_CLI_ACCOUNTS_SITE')) {
                $connectorOptions['accounts'] = getenv('PLATFORM_CLI_ACCOUNTS_SITE');
            }
            $connectorOptions['verify'] = !getenv('PLATFORM_CLI_SKIP_SSL');
            $connectorOptions['debug'] = (bool) getenv('PLATFORM_CLI_DEBUG');
            $connectorOptions['client_id'] = 'platform-cli';
            $connectorOptions['user_agent'] = $this->getUserAgent();
            $connectorOptions['cache'] = true;

            $connector = new Connector($connectorOptions);
            $session = $connector->getSession();

            $session->setId('cli-' . $this->sessionId);
            $session->setStorage(new File());

            self::$client = new PlatformClient($connector);

            if ($autoLogin && !$connector->isLoggedIn()) {
                $this->login();
            }
        }

        return self::$client;
    }

    /**
     * @inheritdoc
     */
    protected function initialize(InputInterface $input, OutputInterface $output)
    {
        $this->output = $output;
        if ($input->hasOption('session-id') && $input->getOption('session-id')) {
            $this->sessionId = $input->getOption('session-id');
        }
    }

    /**
     * Load the persistent file cache.
     */
    protected function loadCache()
    {
        if (!isset(self::$cache)) {
            $cacheDir = $this->getCacheDir();
            $filename = "$cacheDir/cache.yml";

            if (file_exists($filename) && ($raw = file_get_contents($filename))) {
                $yaml = new Yaml();
                self::$cache = $yaml->parse($raw);
                self::$cacheAsLoaded = self::$cache;
            }
        }
    }

    /**
     * Save the persistent file cache, if possible.
     *
     * @return bool
     */
    protected function saveCache()
    {
        if (!isset(self::$cache) || self::$cache === self::$cacheAsLoaded) {
            return true;
        }
        $cacheDir = $this->getCacheDir();
        $filename = "$cacheDir/cache.yml";
        if (self::$cache === array()) {
            if (file_exists($filename)) {
                return unlink($filename);
            }

            return true;
        }
        if (!file_exists($cacheDir)) {
            mkdir($cacheDir, 0700, true);
            chmod($cacheDir, 0700);
        }
        if (!is_dir($cacheDir)) {
            return false;
        }
        $yaml = new Yaml();
        if (file_put_contents($filename, $yaml->dump(self::$cache, 0, 4, true))) {
            chmod($filename, 0600);
            $lastSaved = self::$cache;

            return true;
        }

        return false;
    }

    public function __destruct()
    {
        $this->saveCache();
    }

    /**
     * Clear the cache.
     */
    protected function clearCache()
    {
        self::$cache = array();
    }

    /**
     * @return string
     */
    protected function getCacheDir()
    {
        $sessionId = 'cli-' . preg_replace('/[\W]+/', '-', $this->sessionId);

        return $this->getHelper('fs')
                    ->getHomeDirectory() . '/.platformsh/.session/sess-' . $sessionId;
    }

    /**
     * Get an HTTP User Agent string representing this application.
     *
     * @return string
     */
    protected function getUserAgent()
    {
        $application = $this->getApplication();
        $version = $application ? $application->getVersion() : 'dev';
        $name = 'Platform.sh-CLI';
        $url = 'https://github.com/platformsh/platformsh-cli';

        return "$name/$version (+$url)";
    }

    /**
     * Log in the user.
     */
    protected function login()
    {
        if (!$this->output) {
            throw new \RuntimeException('Login is required but no output is defined');
        }
        $application = $this->getApplication();
        $command = $application->find('login');
        $input = new ArrayInput(array('command' => 'login'));
        $exitCode = $command->run($input, $this->output);
        if ($exitCode) {
            throw new \Exception('Login failed');
        }
    }

    /**
     * Check if the user is logged in.
     *
     * @return bool
     */
    protected function isLoggedIn()
    {
        return $this->getClient(false)
                    ->getConnector()
                    ->isLoggedIn();
    }

    /**
     * Is this command used to work with your local environment or send
     * commands to the Platform remote environment? Defaults to FALSE.
     */
    public function isLocal()
    {
        return false;
    }

    /**
     * Authenticate the user using the given credentials.
     *
     * The credentials are used to acquire a set of tokens (access token
     * and refresh token) that are then stored and used for all future requests.
     * The actual credentials are never stored, there is no need to reuse them
     * since the refresh token never expires.
     *
     * @param string $email    The user's email.
     * @param string $password The user's password.
     */
    protected function authenticateUser($email, $password)
    {
        $this->getClient(false)
             ->getConnector()
             ->logIn($email, $password, true);
    }

    /**
     * Get the current project if the user is in a project directory.
     *
     * @throws \RuntimeException
     *
     * @return Project|false The current project
     */
    public function getCurrentProject()
    {
        if (!$this->getProjectRoot()) {
            return false;
        }

        $project = false;
        $config = LocalProject::getProjectConfig($this->getProjectRoot());
        if ($config) {
            $project = $this->getProject($config['id']);
            // There is a chance that the project isn't available.
            if (!$project) {
                $filename = LocalProject::getProjectRoot() . '/' . LocalProject::PROJECT_CONFIG;
                throw new \RuntimeException(
                  "Project ID not found: " . $config['id']
                  . "\nEither you do not have access to the project on Platform.sh, or it no longer exists."
                  . "\nThe project ID was determined from the file: " . $filename
                );
            }
        }

        return $project;
    }

    /**
     * Get the current environment if the user is in a project directory.
     *
     * @param Project $project The current project.
     *
     * @return Environment|false The current environment
     */
    public function getCurrentEnvironment(Project $project)
    {
<<<<<<< HEAD
        if (!$projectRoot = $this->getProjectRoot()) {
            return null;
=======
        if (!$this->getProjectRoot()) {
            return false;
>>>>>>> 2f2aa7aa
        }

        // Check whether the user has a Git upstream set to a Platform
        // environment ID.
        $gitHelper = $this->getHelper('git');
        $gitHelper->setDefaultRepositoryDir($this->getProjectRoot() . '/' . LocalProject::REPOSITORY_DIR);
        $upstream = $gitHelper->getUpstream();
        if ($upstream && strpos($upstream, '/') !== false) {
            list(, $potentialEnvironment) = explode('/', $upstream, 2);
            $environment = $this->getEnvironment($potentialEnvironment, $project);
            if ($environment) {
                return $environment;
            }
        }

        // There is no Git remote set, or it's set to a non-Platform URL.
        // Fall back to trying the current branch name.
        $currentBranch = $gitHelper->getCurrentBranch();
        if ($currentBranch) {
            $currentBranchSanitized = Environment::sanitizeId($currentBranch);
            $environment = $this->getEnvironment($currentBranchSanitized, $project);
            if ($environment) {
                return $environment;
            }
        }

        return false;
    }

    /**
     * Return the user's projects.
     *
     * @param boolean $refresh Whether to refresh the list of projects.
     *
     * @return Project[] The user's projects.
     */
    public function getProjects($refresh = false)
    {
        $this->loadCache();
        $cached = isset(self::$cache['projects']);
        $stale = isset(self::$cache['projectsRefreshed']) && time(
          ) - self::$cache['projectsRefreshed'] > $this->projectsTtl;
        if ($refresh || !$cached || $stale) {
            $projects = $this->getClient()
                             ->getProjects();

            foreach ($projects as $id => $project) {
                self::$cache['projects'][$id] = $project->getData();
                self::$cache['projects'][$id]['_endpoint'] = $project->getUri(true);
            }
            self::$cache['projectsRefreshed'] = time();
        } else {
            $projects = array();
            $connector = $this->getClient(false)
                              ->getConnector();
            $client = $connector->getClient();
            foreach (self::$cache['projects'] as $id => $data) {
                $projects[$id] = Project::wrap($data, $data['_endpoint'], $client);
            }
        }

        return $projects;
    }

    /**
     * Return the user's project with the given id.
     *
     * @param string $id
     *
     * @return Project|false
     */
    protected function getProject($id)
    {
        $projects = $this->getProjects();
        if (!isset($projects[$id])) {
            return false;
        }

        $project = $projects[$id];

        $this->loadCache();
        if (!isset($project['title'])) {
            try {
                $project->ensureFull();
            } catch (BadResponseException $e) {
                $response = $e->getResponse();
                // Platform.sh can return 502 errors for deleted projects.
                if ($response->getStatusCode() === 502) {
                    unset(self::$cache['projects'][$id]);

                    return false;
                }
                throw $e;
            }
            self::$cache['projects'][$id] = $project->getData();
            self::$cache['projects'][$id]['_endpoint'] = $project->getUri(true);

            // There are inconsistencies between the collection and the single
            // projects resource.
            self::$cache['projects'][$id]['name'] = $project['title'];
            self::$cache['projects'][$id]['uri'] = $project->getLink('#ui');
        }

        return $project;
    }

    /**
     * Return the user's environments.
     *
     * @param Project $project       The project.
     * @param bool    $refresh       Whether to refresh the list.
     * @param bool    $updateAliases Whether to update Drush aliases if the list changes.
     *
     * @return Environment[] The user's environments.
     */
    public function getEnvironments(Project $project = null, $refresh = false, $updateAliases = true)
    {
        $project = $project ?: $this->getSelectedProject();
        $projectId = $project->getProperty('id');

        $this->loadCache();
        $cached = !empty(self::$cache['environments'][$projectId]);
        $stale = isset(self::$cache['environmentsRefreshed'][$projectId]) && time(
          ) - self::$cache['environmentsRefreshed'][$projectId] > $this->environmentsTtl;

        if ($refresh || !$cached || $stale) {
            self::$cache['environments'][$projectId] = array();

            $environments = array();
            $toCache = array();
            foreach ($project->getEnvironments() as $environment) {
                $environments[$environment['id']] = $environment;
                $toCache[$environment['id']] = $environment->getData();
            }

            // Recreate the aliases if the list of environments has changed.
            if ($updateAliases && array_diff_key($environments, self::$cache['environments'])) {
                $this->updateDrushAliases($project, $environments);
            }

            self::$cache['environments'][$projectId] = $toCache;
            self::$cache['environmentsRefreshed'][$projectId] = time();
        } else {
            $environments = array();
            $connector = $this->getClient(false)
                              ->getConnector();
            $endpoint = $project->hasLink('self') ? $project->getLink('self', true) : $project['endpoint'];
            $client = $connector->getClient();
            foreach (self::$cache['environments'][$projectId] as $id => $data) {
                $environments[$id] = Environment::wrap($data, $endpoint, $client);
            }
        }

        return $environments;
    }

    /**
     * Get a single environment.
     *
     * @param string  $id      The environment ID to load.
     * @param Project $project The project.
     * @param bool    $refresh
     *
     * @return Environment|false The environment, or false if not found.
     */
    protected function getEnvironment($id, Project $project = null, $refresh = false)
    {
        $project = $project ?: $this->getCurrentProject();
        if (!$project) {
            return false;
        }

        // Statically cache not found environments.
        static $notFound = array();
        $cacheKey = $project['id'] . ':' . $id;
        if (!$refresh && isset($notFound[$cacheKey])) {
            return false;
        }

        $environments = $this->getEnvironments($project, $refresh);
        if (!isset($environments[$id])) {
            $notFound[$cacheKey] = true;

            return false;
        }

        return $environments[$id];
    }

    /**
     * @param Project       $project
     * @param Environment[] $environments
     */
    protected function updateDrushAliases(Project $project, array $environments)
    {
        $projectRoot = $this->getProjectRoot();
        if (!$projectRoot) {
            return;
        }
        // Double-check that the passed project is the current one.
        $currentProject = $this->getCurrentProject();
        if (!$currentProject || $currentProject['id'] != $project['id']) {
            return;
        }
        /** @var \Platformsh\Cli\Helper\DrushHelper $drushHelper */
        $drushHelper = $this->getHelper('drush');
        $drushHelper->setHomeDir(
          $this->getHelper('fs')
               ->getHomeDirectory()
        );
        $drushHelper->createAliases($project, $projectRoot, $environments);
    }

    /**
     * @param string $root
     */
    protected function setProjectRoot($root)
    {
        if (!is_dir($root)) {
            throw new \InvalidArgumentException("Invalid project root: $root");
        }
        $this->projectRoot = $root;
    }

    /**
     * @return string|false
     */
    protected function getProjectRoot()
    {
        return $this->projectRoot ?: LocalProject::getProjectRoot();
    }

    /**
     * Warn the user that the remote environment needs rebuilding.
     *
     * @param OutputInterface $output
     */
    protected function rebuildWarning(OutputInterface $output)
    {
        $output->writeln('<comment>The remote environment must be rebuilt for the change to take effect.</comment>');
        $output->writeln("Use 'git push' with new commit(s) to trigger a rebuild.");
    }

    /**
     * Detect automatically whether the output is a TTY terminal.
     *
     * @param OutputInterface $output
     *
     * @return bool
     */
    protected function isTerminal(OutputInterface $output)
    {
        if (!$output instanceof StreamOutput) {
            return false;
        }
        // If the POSIX extension doesn't exist, default to true. It's better
        // for Windows users if we assume the output is a terminal.
        if (!function_exists('posix_isatty')) {
            return true;
        }
        // This uses the same test as StreamOutput::hasColorSupport().
        $stream = $output->getStream();

        /** @noinspection PhpParamsInspection */

        return @posix_isatty($stream);
    }

    /**
     * Add the --project option.
     *
     * @return self
     */
    protected function addProjectOption()
    {
        return $this->addOption('project', null, InputOption::VALUE_OPTIONAL, 'The project ID');
    }

    /**
     * Add the --environment option.
     *
     * @return self
     */
    protected function addEnvironmentOption()
    {
        return $this->addOption('environment', null, InputOption::VALUE_OPTIONAL, 'The environment ID');
    }

    /**
     * Add the --app option.
     *
     * @return self
     */
    protected function addAppOption()
    {
        return $this->addOption('app', null, InputOption::VALUE_OPTIONAL, 'The remote application name');
    }

    /**
     * @param string $projectId
     *
     * @return Project
     */
    protected function selectProject($projectId = null)
    {
        if (!empty($projectId)) {
            $project = $this->getProject($projectId);
            if (!$project) {
                throw new \RuntimeException('Specified project not found: ' . $projectId);
            }
        } else {
            $project = $this->getCurrentProject();
            if (!$project) {
                throw new \RuntimeException(
                  "Could not determine the current project."
                  . "\nSpecify it manually using --project or go to a project directory."
                );
            }
        }

        return $project;
    }

    /**
     * @param string $environmentId
     *
     * @return array
     */
    protected function selectEnvironment($environmentId = null)
    {
        if (!empty($environmentId)) {
            $environment = $this->getEnvironment($environmentId, $this->project);
            if (!$environment) {
                throw new \RuntimeException("Specified environment not found: " . $environmentId);
            }
        } else {
            $environment = $this->getCurrentEnvironment($this->project);
            if (!$environment) {
                throw new \RuntimeException(
                  "Could not determine the current environment."
                  . "\nSpecify it manually using --environment or go to a project directory."
                );
            }
        }

        return $environment;
    }

    /**
     * @param InputInterface  $input
     * @param OutputInterface $output
     * @param bool $envNotRequired
     *
     * @return bool
     */
    protected function validateInput(InputInterface $input, OutputInterface $output, $envNotRequired = null)
    {
        $projectId = $input->hasOption('project') ? $input->getOption('project') : null;
        try {
            $this->project = $this->selectProject($projectId);
            $envOptionName = 'environment';
            if ($input->hasArgument($this->envArgName) && $input->getArgument($this->envArgName)) {
                if ($input->hasOption($envOptionName) && $input->getOption($envOptionName)) {
                    throw new \InvalidArgumentException(
                      sprintf(
                        "You cannot use both the '%s' argument and the '--%s' option",
                        $this->envArgName,
                        $envOptionName
                      )
                    );
                }
                $argument = $input->getArgument($this->envArgName);
                if (is_array($argument) && count($argument) == 1) {
                    $argument = $argument[0];
                }
                if (!is_array($argument)) {
                    $this->environment = $this->selectEnvironment($argument);
                }
            } elseif ($input->hasOption($envOptionName) && empty($envNotRequired)) {
                $this->environment = $this->selectEnvironment($input->getOption($envOptionName));
            }
        } catch (\RuntimeException $e) {
            $output->writeln('<error>' . $e->getMessage() . '</error>');

            return false;
        }
        if ($output->getVerbosity() >= OutputInterface::VERBOSITY_DEBUG) {
            $output->writeln("Selected project: " . $this->project['id']);
            $environmentId = $this->environment ? $this->environment['id'] : '[none]';
            $output->writeln("Selected environment: $environmentId");
        }

        return true;
    }

    /**
     * Get the project selected by the user.
     *
     * The project is selected via validateInput(), if there is a --project
     * option in the command.
     *
     * @throws \BadMethodCallException
     *
     * @return Project
     */
    protected function getSelectedProject()
    {
        if (!$this->project) {
            throw new \BadMethodCallException('No project selected');
        }

        return $this->project;
    }

    /**
     * Check whether a single environment is selected.
     *
     * @return bool
     */
    protected function hasSelectedEnvironment()
    {
        return !empty($this->environment);
    }

    /**
     * Get the environment selected by the user.
     *
     * The project is selected via validateInput(), if there is an
     * --environment option in the command.
     *
     * @return Environment
     */
    protected function getSelectedEnvironment()
    {
        if (!$this->environment) {
            throw new \BadMethodCallException('No environment selected');
        }

        return $this->environment;
    }
}<|MERGE_RESOLUTION|>--- conflicted
+++ resolved
@@ -305,13 +305,8 @@
      */
     public function getCurrentEnvironment(Project $project)
     {
-<<<<<<< HEAD
-        if (!$projectRoot = $this->getProjectRoot()) {
-            return null;
-=======
         if (!$this->getProjectRoot()) {
             return false;
->>>>>>> 2f2aa7aa
         }
 
         // Check whether the user has a Git upstream set to a Platform
