--- conflicted
+++ resolved
@@ -2,12 +2,7 @@
 
 namespace Platformsh\Cli\Command;
 
-<<<<<<< HEAD
-use CommerceGuys\Platform\Cli\Model\Activity;
-use CommerceGuys\Platform\Cli\Model\Environment;
-=======
 use Platformsh\Client\Model\Activity;
->>>>>>> 0b2c52d8
 use Symfony\Component\Console\Input\InputArgument;
 use Symfony\Component\Console\Input\InputInterface;
 use Symfony\Component\Console\Input\InputOption;
@@ -82,15 +77,6 @@
      */
     protected function displayLog(Activity $activity, OutputInterface $output, $poll = true, $interval = 1)
     {
-<<<<<<< HEAD
-        $activity->wait(
-          null,
-          function ($log) use ($output) {
-              $output->write(preg_replace('/^/m', '    ', $log));
-          },
-          $interval
-        );
-=======
         $logger = function ($log) use ($output) {
             $output->write($log);
         };
@@ -100,7 +86,6 @@
             return;
         }
         $activity->wait(null, $logger, $interval);
->>>>>>> 0b2c52d8
     }
 
 }