<?php

namespace Platformsh\Cli\Command;

use Platformsh\Cli\Local\LocalBuild;
use Symfony\Component\Console\Input\InputInterface;
use Symfony\Component\Console\Input\InputOption;
use Symfony\Component\Console\Output\OutputInterface;

class ProjectCleanCommand extends PlatformCommand
{

    protected function configure()
    {
        $this
<<<<<<< HEAD
            ->setName('project:clean')
            ->setAliases(array('clean'))
            ->setDescription('Remove old project builds')
            ->addOption(
              'keep',
              null,
              InputOption::VALUE_OPTIONAL,
              'The maximum number of builds to keep.',
              5
            )
            ->addOption(
              'max-age',
              null,
              InputOption::VALUE_OPTIONAL,
              'The maximum age of builds, in seconds. Ignored if not set.'
            )
            ->addOption(
              'include-active',
              null,
              InputOption::VALUE_NONE,
              'Delete active build(s) too'
            );
=======
          ->setName('project:clean')
          ->setAliases(array('clean'))
          ->setDescription('Remove old project builds')
          ->addOption(
            'keep',
            null,
            InputOption::VALUE_OPTIONAL,
            'The maximum number of builds to keep',
            5
          )
          ->addOption(
            'max-age',
            null,
            InputOption::VALUE_OPTIONAL,
            'The maximum age of builds, in seconds. Ignored if not set.'
          )
          ->addOption(
            'include-active',
            null,
            InputOption::VALUE_NONE,
            'Delete active build(s) too'
          );
>>>>>>> 0b2c52d8
    }

    public function isLocal()
    {
        return true;
    }

    protected function execute(InputInterface $input, OutputInterface $output)
    {
        $projectRoot = $this->getProjectRoot();
        if (empty($projectRoot)) {
            $output->writeln("<error>You must run this command from a project folder.</error>");

            return;
        }

        $builder = new LocalBuild(array(), $output);
        $result = $builder->cleanBuilds(
          $projectRoot,
          $input->getOption('max-age'),
          $input->getOption('keep'),
          $input->getOption('include-active'),
          false
        );

        if (!$result[0] && !$result[1]) {
            $output->writeln("There are no builds to delete");
        } else {
            if ($result[0]) {
                $output->writeln("Deleted <info>{$result[0]}</info> build(s)");
            }
            if ($result[1]) {
                $output->writeln("Kept <info>{$result[1]}</info> build(s)");
            }
        }

        $archivesResult = $builder->cleanArchives($projectRoot);
        if ($archivesResult[0]) {
            $output->writeln("Deleted <info>{$archivesResult[0]}</info> archive(s)");
        }
    }

}<|MERGE_RESOLUTION|>--- conflicted
+++ resolved
@@ -13,30 +13,6 @@
     protected function configure()
     {
         $this
-<<<<<<< HEAD
-            ->setName('project:clean')
-            ->setAliases(array('clean'))
-            ->setDescription('Remove old project builds')
-            ->addOption(
-              'keep',
-              null,
-              InputOption::VALUE_OPTIONAL,
-              'The maximum number of builds to keep.',
-              5
-            )
-            ->addOption(
-              'max-age',
-              null,
-              InputOption::VALUE_OPTIONAL,
-              'The maximum age of builds, in seconds. Ignored if not set.'
-            )
-            ->addOption(
-              'include-active',
-              null,
-              InputOption::VALUE_NONE,
-              'Delete active build(s) too'
-            );
-=======
           ->setName('project:clean')
           ->setAliases(array('clean'))
           ->setDescription('Remove old project builds')
@@ -59,7 +35,6 @@
             InputOption::VALUE_NONE,
             'Delete active build(s) too'
           );
->>>>>>> 0b2c52d8
     }
 
     public function isLocal()
