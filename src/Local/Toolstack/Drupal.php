--- conflicted
+++ resolved
@@ -219,11 +219,8 @@
         );
         $drushHelper->execute($args, $profileDir, true, false);
 
-<<<<<<< HEAD
-=======
         $this->output->writeln("Symlinking existing app files to the profile");
 
->>>>>>> 0b2c52d8
         $this->ignoredFiles[] = basename($projectMake);
         $this->ignoredFiles[] = basename($projectCoreMake);
         $this->ignoredFiles[] = 'settings.local.php';
@@ -233,13 +230,6 @@
 
         $this->processSettingsPhp();
 
-<<<<<<< HEAD
-        $this->output->writeln("Symlinking existing app files to the profile");
-
-        $this->profileModeBcWarning($profileDir);
-
-=======
->>>>>>> 0b2c52d8
         // Symlink recursively; skip existing files (built by Drush make) for
         // example 'modules/contrib', but include files from the app such as
         // 'modules/custom'.
@@ -250,79 +240,6 @@
           true,
           array_merge($this->ignoredFiles, array_keys($this->specialDestinations))
         );
-<<<<<<< HEAD
-    }
-
-    /**
-     * Backwards compatibility warning for profile builds.
-     *
-     * Profile builds changed between v1.9.0 and v1.9.1. This provides a warning
-     * to show that users should not have files that are both in their
-     * repository and in Drush Make.
-     *
-     * @param string $profileDir
-     *
-     * @todo remove this in later versions
-     */
-    protected function profileModeBcWarning($profileDir)
-    {
-        $conflicts = $this->findDrushMakeConflicts($profileDir, '', 10, true);
-        if (count($conflicts)) {
-            $this->output->writeln("\n<comment>Profile builds have changed.</comment>");
-            $this->output->writeln('Files are no longer built inside the repository directory.');
-            $this->output->writeln('You should ensure that your repository directory does not contain files that are also built by Drush Make.');
-            $this->output->writeln('Examples:');
-            $this->output->writeln('  ' . implode("\n  ", $conflicts) . "\n");
-        }
-    }
-
-    /**
-     * Find files in the Drush Make output that also exist in the app.
-     *
-     * @param string $dir
-     * @param string $subDir
-     * @param int    $limit
-     * @param bool   $checkIgnored
-     *
-     * @todo remove this
-     *
-     * @return array
-     */
-    protected function findDrushMakeConflicts($dir, $subDir = '', $limit = 0, $checkIgnored = false)
-    {
-        $conflicts = array();
-        $found = 0;
-        $subDirAbsolute = rtrim($dir . '/' . $subDir, '/');
-        $subDirRelative = $subDir ? $subDir . '/' : '';
-        $repositoryDir = $this->projectRoot . '/' . LocalProject::REPOSITORY_DIR;
-        $handle = opendir($subDirAbsolute);
-        while (false !== ($filename = readdir($handle))) {
-            if ($filename[0] === '.') {
-                continue;
-            }
-            if ($limit && $found >= $limit) {
-                break;
-            }
-            if (is_dir($subDirAbsolute . '/' . $filename)) {
-                $conflicts += $this->findDrushMakeConflicts($dir, $subDirRelative . $filename, $limit >= 0 ? $limit - $found : 0, $checkIgnored);
-                continue;
-            }
-            $appFile = $this->appRoot . '/' . $subDirRelative . $filename;
-            if (file_exists($appFile)) {
-                if ($checkIgnored) {
-                    $relative = $this->fsHelper->makePathRelative($appFile, $repositoryDir);
-                    if (!$this->gitHelper->execute(array('check-ignore', $relative))) {
-                        continue;
-                    }
-                }
-                $conflicts[] = $this->appRoot . '/' . $subDirRelative . $filename;
-                $found++;
-            }
-        }
-        closedir($handle);
-        return $conflicts;
-=======
->>>>>>> 0b2c52d8
     }
 
     /**
@@ -356,11 +273,6 @@
         $resources = CLI_ROOT . '/resources/drupal';
         $shared = $this->getSharedDir();
 
-<<<<<<< HEAD
-        // The build has been done: create a settings.php if it is missing.
-        if (!file_exists($sitesDefault . '/settings.php')) {
-            copy($resources . '/settings.php', $sitesDefault . '/settings.php');
-=======
         $defaultSettingsPhp = 'settings.php';
         $defaultSettingsLocal = 'settings.local.php';
 
@@ -373,7 +285,6 @@
         // The build has been done: create a settings.php if it is missing.
         if (!file_exists($sitesDefault . '/settings.php')) {
             copy($resources . '/' . $defaultSettingsPhp, $sitesDefault . '/settings.php');
->>>>>>> 0b2c52d8
         }
 
         // Create the shared/settings.local.php if it doesn't exist. Everything
@@ -381,11 +292,7 @@
         $settingsLocal = $shared . '/settings.local.php';
         if (!file_exists($settingsLocal)) {
             $this->output->writeln("Creating file: <info>$settingsLocal</info>");
-<<<<<<< HEAD
-            copy($resources . '/settings.local.php', $settingsLocal);
-=======
             copy($resources . '/' . $defaultSettingsLocal, $settingsLocal);
->>>>>>> 0b2c52d8
             $this->output->writeln('Edit this file to add your database credentials and other Drupal configuration.');
         }
 
