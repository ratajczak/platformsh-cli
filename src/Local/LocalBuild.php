<?php
namespace CommerceGuys\Platform\Cli\Local;

use CommerceGuys\Platform\Cli\Helper\FilesystemHelper;
use CommerceGuys\Platform\Cli\Helper\GitHelper;
use CommerceGuys\Platform\Cli\Local\Toolstack\ToolstackInterface;
use Symfony\Component\Console\Output\NullOutput;
use Symfony\Component\Console\Output\OutputInterface;
use Symfony\Component\Finder\Finder;
use Symfony\Component\Yaml\Parser;

class LocalBuild
{

    protected $settings;
    protected $output;
    protected $fsHelper;
    protected $gitHelper;

    /**
     * @return ToolstackInterface[]
     */
    public function getToolstacks()
    {
        return array(
          new Toolstack\Drupal(),
          new Toolstack\Symfony(),
        );
    }

    /**
     * @param array           $settings
     * @param OutputInterface $output
     * @param object          $fsHelper
     * @param object          $gitHelper
     */
    public function __construct(array $settings = array(), OutputInterface $output = null, $fsHelper = null, $gitHelper = null)
    {
        $this->settings = $settings;
        $this->output = $output ?: new NullOutput();
        $this->fsHelper = $fsHelper ?: new FilesystemHelper();
        $this->fsHelper->setRelativeLinks(empty($settings['absoluteLinks']));
        $this->gitHelper = $gitHelper ?: new GitHelper();
    }

    /**
     * @param string $projectRoot The absolute path to the project root.
     * @param array  $apps        An array of application names to build.
     *
     * @throws \Exception on failure
     *
     * @return bool
     */
    public function buildProject($projectRoot, array $apps = array())
    {
        $repositoryRoot = $projectRoot . '/' . LocalProject::REPOSITORY_DIR;
        $success = true;
        $names = array();
        foreach ($this->getApplications($repositoryRoot) as $appRoot) {
            $appConfig = $this->getAppConfig($appRoot);
            $appName = isset($appConfig['name']) ? $appConfig['name'] : '';
            $names[] = $appName;
            if ($apps && !in_array($appName, $apps)) {
                continue;
            }
            $success = $this->buildApp($appRoot, $projectRoot, $appConfig) && $success;
        }
        $notFounds = array_diff($apps, $names);
        if ($notFounds) {
            foreach ($notFounds as $notFound) {
                $this->output->writeln("Application not found: <comment>$notFound</comment>");
            }
        }
        if (empty($this->settings['noClean'])) {
            if ($this->output->isVerbose()) {
                $this->output->writeln("Cleaning up...");
            }
            $this->cleanBuilds($projectRoot);
            $this->cleanArchives($projectRoot);
        }

        return $success;
    }

    /**
     * Get a list of applications in the repository.
     *
     * @param string $repositoryRoot The absolute path to the repository.
     *
     * @return string[]    A list of directories containing applications.
     */
    public function getApplications($repositoryRoot)
    {
        $finder = new Finder();
        $finder->in($repositoryRoot)
               ->ignoreDotFiles(false)
               ->name('.platform.app.yaml')
               ->name('.platform')
               ->depth('> 0');
        if ($finder->count() == 0) {
            return array($repositoryRoot);
        }
        $applications = array();
        /** @var \Symfony\Component\Finder\SplFileInfo $file */
        foreach ($finder as $file) {
            $filename = $file->getRealPath();
            $appRoot = dirname($filename);
            if (basename($appRoot) == '.platform') {
                $appRoot = dirname($appRoot);
            }
            $applications[basename($appRoot)] = $appRoot;
        }

        return array_unique($applications);
    }

    /**
     * Get the application's configuration, parsed from its YAML definition.
     *
     * @param string $appRoot The absolute path to the application.
     *
     * @return array
     */
    public function getAppConfig($appRoot)
    {
        $config = array();
        if (file_exists($appRoot . '/.platform.app.yaml')) {
            $parser = new Parser();
            $config = (array) $parser->parse(file_get_contents($appRoot . '/.platform.app.yaml'));
        }
        if (!isset($config['name'])) {
            $dir = basename(dirname($appRoot));
            if ($dir != LocalProject::REPOSITORY_DIR) {
                $config['name'] = $dir;
            }
        }

        return $config;
    }

    /**
     * Get the toolstack for a particular application.
     *
     * @param string $appRoot   The absolute path to the application.
     * @param mixed  $appConfig The application's configuration.
     *
     * @throws \Exception   If a specified toolstack is not found.
     *
     * @return ToolstackInterface|false
     */
    public function getToolstack($appRoot, array $appConfig = array())
    {
        $toolstackChoice = false;
        if (isset($appConfig['toolstack'])) {
            $toolstackChoice = $appConfig['toolstack'];
        }
        foreach (self::getToolstacks() as $toolstack) {
            if ((!$toolstackChoice && $toolstack->detect($appRoot))
              || $toolstackChoice == $toolstack->getKey()
            ) {
                return $toolstack;
            }
        }
        if ($toolstackChoice) {
            throw new \Exception("Toolstack not found: $toolstackChoice");
        }

        return false;
    }

    /**
     * Get a hash of the application files.
     *
     * This should change if any of the application files or build settings
     * change.
     *
     * @param string $appRoot
     *
     * @return string|false
     */
    protected function getTreeId($appRoot)
    {
        $hashes = array();

        // Get a hash representing all the files in the application, excluding
        // the .platform folder.
        $tree = $this->gitHelper->execute(array('ls-tree', 'HEAD'), $appRoot, true);
        if ($tree === false) {
            return false;
        }
        $tree = preg_replace('#^|\n[^\n]+?\.platform\n|$#', "\n", $tree);
        $hashes[] = sha1($tree);

        // Include the hashes of untracked and modified files.
        $others = $this->gitHelper->execute(
          array('ls-files', '--modified', '--others', '--exclude-standard', '-x .platform', '.'),
          $appRoot
        );
        if ($others === false) {
            return false;
        }
        $count = 0;
        foreach (explode("\n", $others) as $filename) {
            if ($count > 5000) {
                return false;
            }
            $filename = "$appRoot/$filename";
            if (is_file($filename)) {
                $hashes[] = sha1_file($filename);
                $count++;
            }
        }

        // Include relevant build settings.
        $settings = $this->settings;
        $irrelevant = array('environmentId', 'appName', 'multiApp', 'noClean', 'verbosity');
        foreach ($irrelevant as $setting) {
            unset($settings[$setting]);
        }
        $hashes[] = serialize($settings);

        // Combine them all.
        return sha1(implode(' ', $hashes));
    }

    /**
     * @param string $appRoot
     * @param string $projectRoot
     * @param array  $appConfig
     *
     * @return bool
     */
    protected function buildApp($appRoot, $projectRoot, array $appConfig = array())
    {
        $verbose = $this->output->isVerbose();

        $multiApp = $appRoot != $projectRoot . '/' . LocalProject::REPOSITORY_DIR;
        $appName = isset($appConfig['name']) ? $appConfig['name'] : false;

        $buildName = date('Y-m-d--H-i-s') . '--' . $this->settings['environmentId'];
        if ($multiApp && $appName) {
            $buildName .= '--' . $appName;
        }
        $buildDir = $projectRoot . '/' . LocalProject::BUILD_DIR . '/' . $buildName;

        $toolstack = $this->getToolstack($appRoot, $appConfig);
        if (!$toolstack) {
            $this->output->writeln("<comment>Could not detect toolstack for directory: $appRoot</comment>");

            return false;
        }

        $buildSettings = $this->settings + array(
            'multiApp' => $multiApp,
            'appName' => $appName,
          );
        $toolstack->prepare($buildDir, $appRoot, $projectRoot, $buildSettings);

        $archive = false;
        if (empty($this->settings['noArchive'])) {
            $treeId = $this->getTreeId($appRoot);
            if ($treeId) {
                if ($verbose) {
                    $this->output->writeln("Tree ID: $treeId");
                }
                $archive = $projectRoot . '/' . LocalProject::ARCHIVE_DIR . '/' . $treeId . '.tar.gz';
            }
        }

        if ($archive && file_exists($archive)) {
            $message = "Extracting archive";
            if ($appName) {
                $message .= " for application <info>$appName</info>";
            }
            $message .= '...';
            $this->output->writeln($message);
            $this->fsHelper->extractArchive($archive, $buildDir);
        } else {
            $message = "Building application";
            if ($appName) {
                $message .= " <info>$appName</info>";
            }
            $message .= " using the toolstack <info>" . $toolstack->getKey() . "</info>";
            $this->output->writeln($message);

            $toolstack->setOutput($this->output);

            $toolstack->build();

            $this->warnAboutHooks($appConfig);

            if ($archive && empty($toolstack->preventArchive)) {
<<<<<<< HEAD
                $output->writeln("Saving build archive...");
=======
                $this->output->writeln("Saving build archive...");
>>>>>>> 7ddebd60
                if (!is_dir(dirname($archive))) {
                    mkdir(dirname($archive));
                }
                $this->fsHelper->archiveDir($buildDir, $archive);
            }
        }

        $toolstack->install();

        // Allow the toolstack to change the build dir.
        $buildDir = $toolstack->getBuildDir();

        // Symlink the build into www or www/appname.
        $wwwLink = $projectRoot . '/' . LocalProject::WEB_ROOT;
        if ($multiApp) {
            $appDirName = $appName ?: 'default';
            if (is_link($wwwLink)) {
                $this->fsHelper->remove($wwwLink);
            }
            $wwwLink .= "/$appDirName";
        }
        $symlinkTarget = $this->fsHelper->symlink($buildDir, $wwwLink);

        if ($verbose) {
            $this->output->writeln("Created symlink: $wwwLink -> $symlinkTarget");
        }

        $message = "Build complete";
        if ($appName) {
            $message .= " for <info>$appName</info>";
        }
        $this->output->writeln($message);

        return true;
    }

    /**
     * Warn the user that the CLI will not run build/deploy hooks.
     *
     * @param array $appConfig
     *
     * @return bool
     */
    protected function warnAboutHooks(array $appConfig)
    {
        if (empty($appConfig['hooks']['build'])) {
            return false;
        }
        $indent = '        ';
        $this->output->writeln(
          "<comment>You have defined the following hook(s). The CLI cannot run them locally.</comment>"
        );
        foreach (array('build', 'deploy') as $hookType) {
            if (empty($appConfig['hooks'][$hookType])) {
                continue;
            }
            $this->output->writeln("    $hookType: |");
            $hooks = (array) $appConfig['hooks'][$hookType];
            $asString = implode("\n", array_map('trim', $hooks));
            $withIndent = $indent . str_replace("\n", "\n$indent", $asString);
            $this->output->writeln($withIndent);
        }

        return true;
    }

    /**
     * Remove old builds.
     *
     * This preserves the currently active build.
     *
     * @param string $projectRoot
     * @param int    $ttl
     * @param int    $keepMax
     * @param bool   $includeActive
     * @param bool   $quiet
     *
     * @return int[]
     *   The numbers of deleted and kept builds.
     */
    public function cleanBuilds($projectRoot, $ttl = 86400, $keepMax = 10, $includeActive = false, $quiet = true)
    {
        // Find all the potentially active symlinks, which might be www itself
        // or symlinks inside www. This is so we can avoid deleting the active
        // build(s).
        $blacklist = array();
        if (!$includeActive) {
            $blacklist = $this->getActiveBuilds($projectRoot);
        }

        return $this->cleanDirectory($projectRoot . '/' . LocalProject::BUILD_DIR, $ttl, $keepMax, $blacklist, $quiet);
    }

    /**
     * @param string $projectRoot
     *
     * @return array The absolute paths to any active builds in the project.
     */
    protected function getActiveBuilds($projectRoot)
    {
        $www = $projectRoot . '/' . LocalProject::WEB_ROOT;
        if (!file_exists($www)) {
            return array();
        }
        $links = array($www);
        if (is_dir($www)) {
            $finder = new Finder();
            /** @var \Symfony\Component\Finder\SplFileInfo $file */
            foreach ($finder->in($www)
                            ->directories()
                            ->depth(0) as $file) {
                $links[] = $file->getPathname();
            }
        }
        $activeBuilds = array();
        foreach ($links as $link) {
            if (is_link($link) && ($target = readlink($link)) && file_exists($target)) {
                $activeBuilds[] = $target;
            }
        }

        return $activeBuilds;
    }

    /**
     * Remove old build archives.
     *
     * @param string $projectRoot
     * @param int    $ttl
     * @param int    $keepMax
     * @param bool   $quiet
     *
     * @return int[]
     *   The numbers of deleted and kept builds.
     */
    public function cleanArchives($projectRoot, $ttl = 604800, $keepMax = 10, $quiet = true)
    {
        return $this->cleanDirectory($projectRoot . '/' . LocalProject::ARCHIVE_DIR, $ttl, $keepMax, array(), $quiet);
    }

    /**
     * Remove old files from a directory.
     *
     * @param string $directory
     * @param int    $ttl
     * @param int    $keepMax
     * @param array  $blacklist
     * @param bool   $quiet
     *
     * @return int[]
     */
    protected function cleanDirectory($directory, $ttl, $keepMax = 0, array $blacklist = array(), $quiet = false)
    {
        if (!is_dir($directory)) {
            return array(0, 0);
        }
        $files = glob($directory . '/*');
        if (!$files) {
            return array(0, 0);
        }
        // Sort files by modified time (descending).
        usort($files, function ($a, $b) {
            return filemtime($a) < filemtime($b);
        });
        $now = time();
        $numDeleted = 0;
        $numKept = 0;
        foreach ($files as $filename) {
            if (in_array($filename, $blacklist)) {
                $numKept++;
                continue;
            }
            if ($numKept >= $keepMax || ($ttl && $now - filemtime($filename) > $ttl)) {
                if (!$quiet) {
                    $this->output->writeln("Deleting: " . basename($filename));
                }
                $this->fsHelper->remove($filename);
                $numDeleted++;
            } else {
                $numKept++;
            }
        }

        return array($numDeleted, $numKept);
    }

}<|MERGE_RESOLUTION|>--- conflicted
+++ resolved
@@ -290,11 +290,7 @@
             $this->warnAboutHooks($appConfig);
 
             if ($archive && empty($toolstack->preventArchive)) {
-<<<<<<< HEAD
-                $output->writeln("Saving build archive...");
-=======
                 $this->output->writeln("Saving build archive...");
->>>>>>> 7ddebd60
                 if (!is_dir(dirname($archive))) {
                     mkdir(dirname($archive));
                 }
