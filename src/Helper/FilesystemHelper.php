<?php

namespace Platformsh\Cli\Helper;

use Symfony\Component\Console\Helper\Helper;
use Symfony\Component\Filesystem\Exception\IOException;
use Symfony\Component\Filesystem\Filesystem;

class FilesystemHelper extends Helper
{

    protected $relative = false;
    protected $fs;
    protected $copyIfSymlinkUnavailable = true;

    /** @var ShellHelperInterface */
    protected $shellHelper;

    public function getName()
    {
        return 'fs';
    }

    /**
     * @param ShellHelperInterface $shellHelper
     * @param object               $fs
     */
    public function __construct(ShellHelperInterface $shellHelper = null, $fs = null)
    {
        $this->shellHelper = $shellHelper ?: new ShellHelper();
        $this->fs = $fs ?: new Filesystem();
    }

    /**
     * Set whether to use relative links.
     *
     * @param bool $relative
     */
    public function setRelativeLinks($relative)
    {
        // This is not possible on Windows.
        if ($this->isWindows()) {
            $relative = false;
        }
        $this->relative = $relative;
    }

    /**
     * Delete a directory and all of its files.
     *
     * @param string $directory A path to a directory.
     *
     * @return bool
     */
    public function rmdir($directory)
    {
        if (!is_dir($directory)) {
            throw new \InvalidArgumentException("Not a directory: $directory");
        }

        return $this->remove($directory);
    }

    /**
     * Delete a file or directory.
     *
     * @param string $filename
     *
     * @return bool
     */
    public function remove($filename)
    {
        try {
            $this->fs->remove($filename);
        } catch (IOException $e) {
            return false;
        }

        return true;
    }

    /**
     * @return string The absolute path to the user's home directory.
     */
    public function getHomeDirectory()
    {
        $home = getenv('HOME');
        if (empty($home)) {
            // Windows compatibility.
            if ($userProfile = getenv('USERPROFILE')) {
                $home = $userProfile;
            } elseif (!empty($_SERVER['HOMEDRIVE']) && !empty($_SERVER['HOMEPATH'])) {
                $home = $_SERVER['HOMEDRIVE'] . $_SERVER['HOMEPATH'];
            }
        }

        return $home;
    }

    /**
     * Copy a file, if it is newer than the destination.
     *
     * @param string $source
     * @param string $destination
     * @param bool   $override
     */
    public function copy($source, $destination, $override = false)
    {
        if (is_dir($destination) && !is_dir($source)) {
            $destination = rtrim($destination, '/') . '/' . basename($source);
        }
        $this->fs->copy($source, $destination, $override);
    }

    /**
     * Copy all files and folders between directories.
     *
     * @param string $source
     * @param string $destination
     */
    public function copyAll($source, $destination)
    {
        if (!is_dir($source)) {
            throw new \InvalidArgumentException("Not a directory: $source");
        }
        if (!is_dir($destination)) {
            mkdir($destination);
        }

        $skip = array('.', '..', '.git');
        $sourceDirectory = opendir($source);
        while ($file = readdir($sourceDirectory)) {
            if (!in_array($file, $skip)) {
                if (is_dir($source . '/' . $file)) {
                    $this->copyAll($source . '/' . $file, $destination . '/' . $file);
                } else {
                    $this->fs->copy($source . '/' . $file, $destination . '/' . $file);
                }
            }
        }
        closedir($sourceDirectory);
    }

    /**
     * Create a symbolic link to a file or directory.
     *
     * @param $target
     * @param $link
     *
     * @return string
     *   The final symlink target, which could be a relative path, depending on
     *   $this->relative.
     */
    public function symLink($target, $link)
    {
        if (file_exists($link)) {
            $this->fs->remove($link);
        }
        if ($this->relative) {
            $target = $this->makePathRelative($target, $link);
        }
        $this->fs->symlink($target, $link, $this->copyIfSymlinkUnavailable);

        return $target;
    }

    /**
     * Symlink all files and folders between two directories.
     *
     * @param string   $source
     * @param string   $destination
     * @param bool     $skipExisting
     * @param bool     $recursive
     * @param string[] $blacklist
     *
     * @throws \Exception When a conflict is discovered.
     */
    public function symlinkAll($source, $destination, $skipExisting = true, $recursive = false, $blacklist = array())
    {
        if (!is_dir($destination)) {
            mkdir($destination);
        }

        // The symlink won't work if $source is a relative path.
        $source = realpath($source);
        $skip = array('.', '..', '.git');

        // Go through the blacklist, adding files to $skip.
        foreach ($blacklist as $pattern) {
            $matched = glob($source . '/' . $pattern, GLOB_NOSORT);
            if ($matched) {
                foreach ($matched as $filename) {
                    $relative = str_replace($source . '/', '', $filename);
                    $skip[$relative] = $relative;
                }
            }
        }

        $sourceDirectory = opendir($source);
        while ($file = readdir($sourceDirectory)) {
            if (!in_array($file, $skip)) {
                $sourceFile = $source . '/' . $file;
                $linkFile = $destination . '/' . $file;

                if ($recursive && is_dir($linkFile) && is_dir($sourceFile)) {
                    $this->symlinkAll($sourceFile, $linkFile, $skipExisting, $recursive);
                    continue;
                }
                elseif (file_exists($linkFile)) {
                    if ($skipExisting) {
                        continue;
<<<<<<< HEAD
                    }
                    else {
                        throw new \Exception("Cannot link file '$file' from '$source' to '$destination': file already exists in destination");
=======
                    } else {
                        throw new \Exception('File exists: ' . $linkFile);
>>>>>>> 0b2c52d8
                    }
                }

                if (!function_exists('symlink') && $this->copyIfSymlinkUnavailable) {
                    copy($sourceFile, $linkFile);
                    continue;
                }

                if ($this->relative) {
                    $sourceFile = $this->makePathRelative($sourceFile, $linkFile);
                    chdir($destination);
                }

                symlink($sourceFile, $linkFile);
            }
        }
        closedir($sourceDirectory);
    }

    /**
     * Make a absolute path into a relative one.
     *
     * @param string $path1 Absolute path.
     * @param string $path2 Target path.
     *
     * @return string The first path, made relative to the second path.
     */
    public function makePathRelative($path1, $path2)
    {
        if (!is_dir($path2)) {
            $path2 = dirname($path2);
        }
        $result = rtrim($this->fs->makePathRelative($path1, $path2), DIRECTORY_SEPARATOR);

        return $result;
    }

    /**
     * Create a gzipped tar archive of a directory's contents.
     *
     * @param string $dir
     * @param string $destination
     */
    public function archiveDir($dir, $destination)
    {
        $tar = $this->getTarExecutable();
        $dir = $this->fixTarPath($dir);
        $destination = $this->fixTarPath($destination);
        $this->shellHelper->execute(array($tar, '-czp', '-C' . $dir, '-f' . $destination, '.'), null, true);
    }

    /**
     * Extract a gzipped tar archive into the specified destination directory.
     *
     * @param string $archive
     * @param string $destination
     */
    public function extractArchive($archive, $destination)
    {
        if (!file_exists($archive)) {
            throw new \InvalidArgumentException("Archive not found: $archive");
        }
        if (!is_writable(dirname($destination))) {
            throw new \InvalidArgumentException("Destination not writable: $destination");
        }
        $tar = $this->getTarExecutable();
        if (!file_exists($destination)) {
            mkdir($destination);
        }
        $destination = $this->fixTarPath($destination);
        $archive = $this->fixTarPath($archive);
        $this->shellHelper->execute(array($tar, '-xzp', '-C' . $destination, '-f' . $archive), null, true);
    }

    /**
     * Fix a path so that it can be used with tar on Windows.
     *
     * @see http://betterlogic.com/roger/2009/01/tar-woes-with-windows/
     *
     * @param string $path
     *
     * @return string
     */
    protected function fixTarPath($path)
    {
        if ($this->isWindows()) {
            $path = preg_replace_callback(
              '#^([A-Z]):/#i',
              function (array $matches) {
                  return '/' . strtolower($matches[1]) . '/';
              },
              str_replace('\\', '/', $path)
            );
        }

        return $path;
    }

    /**
     * @return string
     */
    protected function getTarExecutable()
    {
        $candidates = array('tar', 'tar.exe', 'bsdtar.exe');
        foreach ($candidates as $command) {
            if ($this->shellHelper->commandExists($command)) {
                return $command;
            }
        }
        throw new \RuntimeException("Tar command not found");
    }

    /**
     * @return bool
     */
    protected function isWindows()
    {
        return strpos(PHP_OS, 'WIN') !== false;
    }

}<|MERGE_RESOLUTION|>--- conflicted
+++ resolved
@@ -209,14 +209,8 @@
                 elseif (file_exists($linkFile)) {
                     if ($skipExisting) {
                         continue;
-<<<<<<< HEAD
-                    }
-                    else {
-                        throw new \Exception("Cannot link file '$file' from '$source' to '$destination': file already exists in destination");
-=======
                     } else {
                         throw new \Exception('File exists: ' . $linkFile);
->>>>>>> 0b2c52d8
                     }
                 }
 
